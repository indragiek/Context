--- conflicted
+++ resolved
@@ -648,34 +648,21 @@
     server.terminate()
   }
 
-<<<<<<< HEAD
   @Test func testHTTP400ErrorHandling() async throws {
     let server = try HTTPTestServer(
       streamableHTTP: true, scriptName: "error-400", port: 9001)
-    
+
     // Create transport manually without the helper method that tries to initialize
-=======
-  @Test func testKeepAliveHeaderParsing() async throws {
-    // Start server with streamable HTTP transport and Keep-Alive timeout of 5 seconds
-    let server = try HTTPTestServer(
-      streamableHTTP: true, 
-      scriptName: "echo-http-streamable", 
-      port: 9000,
-      extraArgs: ["-t", "5"]
-    )
-    
->>>>>>> ad6cbc2d
     let transport = StreamableHTTPTransport(
       serverURL: server.serverURL,
       urlSessionConfiguration: URLSessionConfiguration.ephemeral,
       clientInfo: TestFixtures.clientInfo,
-<<<<<<< HEAD
       clientCapabilities: TestFixtures.clientCapabilities,
       encoder: TestFixtures.jsonEncoder
     )
 
     try await transport.start()
-    
+
     do {
       _ = try await transport.initialize(idGenerator: TestFixtures.idGenerator)
       Issue.record("Expected initialization to fail with HTTP 400 error")
@@ -693,7 +680,49 @@
       }
     } catch {
       Issue.record("Expected StreamableHTTPTransportError but got: \(error)")
-=======
+    }
+
+    try await transport.close()
+    server.terminate()
+  }
+
+    // Create transport manually without the helper method that tries to initialize
+  @Test func testKeepAliveHeaderParsing() async throws {
+    // Start server with streamable HTTP transport and Keep-Alive timeout of 5 seconds
+    let server = try HTTPTestServer(
+      streamableHTTP: true,
+      scriptName: "echo-http-streamable",
+      port: 9000,
+      extraArgs: ["-t", "5"]
+    )
+
+    let transport = StreamableHTTPTransport(
+      serverURL: server.serverURL,
+      urlSessionConfiguration: URLSessionConfiguration.ephemeral,
+      clientInfo: TestFixtures.clientInfo,
+      clientCapabilities: TestFixtures.clientCapabilities,
+      encoder: TestFixtures.jsonEncoder
+    )
+
+    try await transport.start()
+
+    do {
+      _ = try await transport.initialize(idGenerator: TestFixtures.idGenerator)
+      Issue.record("Expected initialization to fail with HTTP 400 error")
+    } catch let error as StreamableHTTPTransportError {
+      switch error {
+      case .serverHTTPError(let response, _, let rpcError):
+        #expect(response.statusCode == 400)
+        #expect(rpcError != nil)
+        if let rpcError = rpcError {
+          #expect(rpcError.error.code == -32600)
+          #expect(rpcError.error.message == "The data couldn't be read because it isn't in the correct format.")
+        }
+      default:
+        Issue.record("Expected serverHTTPError but got: \(error)")
+      }
+    } catch {
+      Issue.record("Expected StreamableHTTPTransportError but got: \(error)")
       clientCapabilities: TestFixtures.clientCapabilities
     )
 
@@ -718,8 +747,8 @@
   @Test func testAutomaticPingOnKeepAlive() async throws {
     // Start server with streamable HTTP transport and Keep-Alive timeout of 3 seconds
     let server = try HTTPTestServer(
-      streamableHTTP: true, 
-      scriptName: "echo-http-streamable", 
+      streamableHTTP: true,
+      scriptName: "echo-http-streamable",
       port: 9001,
       extraArgs: ["-t", "3"]
     )
@@ -737,7 +766,7 @@
 
     // Count ping responses received during idle period
     var pingResponseCount = 0
-    
+
     // Start monitoring for ping responses
     let monitoringTask = Task {
       let channel = try await transport.receive()
@@ -751,20 +780,20 @@
         default:
           break
         }
-        
+
         // Stop after getting enough ping responses
         if pingResponseCount >= 2 {
           break
         }
       }
     }
-    
+
     // Wait for automatic pings to be sent (should be sent every 2.4 seconds)
     try await Task.sleep(for: .seconds(5.5))
-    
+
     // Cancel monitoring task
     monitoringTask.cancel()
-    
+
     // Should have received at least 2 ping responses in 5.5 seconds (at 2.4s intervals)
     #expect(pingResponseCount >= 2, "Should have received at least 2 ping responses in 5.5 seconds, but got \(pingResponseCount)")
 
@@ -775,8 +804,8 @@
   @Test func testPingTimerResetOnRequest() async throws {
     // Start server with streamable HTTP transport and Keep-Alive timeout of 3 seconds
     let server = try HTTPTestServer(
-      streamableHTTP: true, 
-      scriptName: "echo-http-streamable", 
+      streamableHTTP: true,
+      scriptName: "echo-http-streamable",
       port: 9002,
       extraArgs: ["-t", "3"]
     )
@@ -794,46 +823,46 @@
 
     // First, wait for a ping to be sent during idle time
     try await Task.sleep(for: .seconds(3.0))
-    
+
     // Now send requests continuously for 4 seconds (should suppress pings)
     let startTime = Date()
     var requestsSent = 0
-    
+
     while Date().timeIntervalSince(startTime) < 4.0 {
       let echoRequest = CallToolRequest(
         id: .string("echo-\(requestsSent)"),
         name: "echo_tool",
         arguments: ["message": "Keeping connection active"]
       )
-      
+
       // Use testOnly_sendAndWaitForResponse to ensure we get responses
       let response = try await transport.testOnly_sendAndWaitForResponse(request: echoRequest)
-      
+
       switch response {
       case .successfulRequest:
         requestsSent += 1
       default:
         recordErrorsForNonSuccessfulResponse(response)
       }
-      
+
       // Small delay between requests but frequent enough to suppress pings
       try await Task.sleep(for: .milliseconds(300))
     }
-    
+
     // We should have sent multiple requests
     #expect(requestsSent >= 10, "Should have sent at least 10 requests in 4 seconds, but sent \(requestsSent)")
-    
+
     // Now wait again to see if pings resume after we stop sending requests
     try await Task.sleep(for: .seconds(3.0))
-    
+
     // Send one more request to verify connection is still alive
     let finalRequest = CallToolRequest(
       id: "final-test",
-      name: "echo_tool", 
+      name: "echo_tool",
       arguments: ["message": "Final test"]
     )
     let finalResponse = try await transport.testOnly_sendAndWaitForResponse(request: finalRequest)
-    
+
     switch finalResponse {
     case .successfulRequest:
       // Success - connection stayed alive
@@ -847,10 +876,10 @@
   }
 
   @Test func testPingContinuesAfterIdle() async throws {
-    // Start server with streamable HTTP transport and Keep-Alive timeout of 2 seconds  
-    let server = try HTTPTestServer(
-      streamableHTTP: true, 
-      scriptName: "echo-http-streamable", 
+    // Start server with streamable HTTP transport and Keep-Alive timeout of 2 seconds
+    let server = try HTTPTestServer(
+      streamableHTTP: true,
+      scriptName: "echo-http-streamable",
       port: 9003,
       extraArgs: ["-t", "2"]
     )
@@ -922,7 +951,6 @@
       // Success - transport works without Keep-Alive
     } else {
       recordErrorsForNonSuccessfulResponse(response)
->>>>>>> ad6cbc2d
     }
 
     try await transport.close()

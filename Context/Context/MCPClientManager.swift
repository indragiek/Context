// Copyright © 2025 Indragie Karunaratne. All rights reserved.

import ContextCore
import Dependencies
import Foundation
import IdentifiedCollections
import SharingGRDB
import os

// Import Schema types
typealias Implementation = ContextCore.Implementation

/// Manages MCP client connections, ensuring only one client exists per server
actor MCPClientManager {
  private var clients: [UUID: Client] = [:]
  private let logger = Logger(subsystem: "com.indragie.Context", category: "MCPClientManager")
  private let keychainManager = KeychainManager()
  
  // Token refresh failure notifications
  private var tokenRefreshFailureCallbacks: [UUID: @Sendable (UUID, URL) async -> Void] = [:]

  // Token refresh state
  private var refreshTask: Task<Void, Never>?
  private var activeRefreshTasks: [UUID: Task<OAuthToken, any Error>] = [:]
  private let refreshCheckInterval: TimeInterval = 60  // Check every minute
  private let refreshBeforeExpiration: TimeInterval = 300  // Refresh 5 minutes before expiration

  @Dependency(\.oauthClient) var oauthClient
  @Dependency(\.defaultDatabase) var database

  init() {
    // Timer will be started on first access
  }

  /// Gets or creates a client for the specified server
  func client(for server: MCPServer) async throws -> Client {
    ensureTokenRefreshTimerStarted()

    if let existingClient = clients[server.id] {
      return existingClient
    }

    let client = try await createClient(for: server)
    clients[server.id] = client
    return client
  }

  /// Creates a client without connecting it
  func createUnconnectedClient(for server: MCPServer) async throws -> Client {
    if let existingClient = clients[server.id] {
      return existingClient
    }

    let transport = try await createTransport(for: server)
    let client = Client(transport: transport, logger: logger)
    
    // Set roots before storing the client
    let roots = try await database.read { db in
      try MCPRoot.all.fetchAll(db)
    }
    
    let mcpRoots = roots.map { Root(uri: $0.uri, name: $0.name) }
    await client.setRoots(mcpRoots)
    logger.debug("Set \(roots.count) roots for unconnected client \(server.id)")
    
    clients[server.id] = client
    return client
  }

  /// Disconnects a client for the specified server
  func disconnect(server: MCPServer) async throws {
    guard let client = clients[server.id] else { return }

    try await client.disconnect()
    clients[server.id] = nil
    
    // Clean up associated resources
    tokenRefreshFailureCallbacks[server.id] = nil
    activeRefreshTasks[server.id]?.cancel()
    activeRefreshTasks[server.id] = nil
  }

  /// Disconnects all clients
  func disconnectAll() async throws {
    for (_, client) in clients {
      try await client.disconnect()
    }
    clients.removeAll()
    
    // Clean up all associated resources
    tokenRefreshFailureCallbacks.removeAll()
    for (_, task) in activeRefreshTasks {
      task.cancel()
    }
    activeRefreshTasks.removeAll()
  }

  /// Gets the current connection state for a server
  func connectionState(for serverId: UUID) async -> Client.ConnectionState {
    guard let client = clients[serverId] else { return .disconnected }
    return await client.currentConnectionState
  }

  /// Gets an existing client if one exists, without creating a new one
  func existingClient(for server: MCPServer) async -> Client? {
    return clients[server.id]
  }

  /// Registers a callback to be notified when token refresh fails for a server
  func setTokenRefreshFailureCallback(
    for serverId: UUID,
    callback: @escaping @Sendable (UUID, URL) async -> Void
  ) {
    tokenRefreshFailureCallbacks[serverId] = callback
  }
  
  /// Removes the token refresh failure callback for a server
  func removeTokenRefreshFailureCallback(for serverId: UUID) {
    tokenRefreshFailureCallbacks[serverId] = nil
  }

  /// Stores an OAuth token for a server.
  func storeToken(for server: MCPServer, token: OAuthToken, clientID: String) async throws {
    try await keychainManager.storeToken(for: server.id, token: token, clientID: clientID)

    if let client = clients[server.id],
      let transport = await client.transport as? StreamableHTTPTransport
    {
      await transport.setAuthorizationToken(token.accessToken)
      logger.debug("Updated authentication for server \(server.name)")
    }
  }

  /// Retrieves the stored OAuth token for a server.
  func retrieveToken(for server: MCPServer) async throws -> OAuthToken? {
    return try await keychainManager.retrieveToken(for: server.id)
  }

  /// Deletes the stored OAuth token for a server.
  func deleteToken(for server: MCPServer) async throws {
    try await keychainManager.deleteToken(for: server.id)

    if let client = clients[server.id],
      let transport = await client.transport as? StreamableHTTPTransport
    {
      await transport.setAuthorizationToken(nil)
      logger.debug("Cleared authentication for server \(server.name)")
    }
  }
  
  /// Sets roots for all active clients
  func setRootsForAllClients(_ roots: [MCPRoot]) async {
    logger.debug("Setting roots for all clients: \(roots.count) roots")
    
    for (serverId, client) in clients {
      let mcpRoots = roots.map { Root(uri: $0.uri, name: $0.name) }
      logger.debug("Setting \(mcpRoots.count) roots for client \(serverId)")
      await client.setRoots(mcpRoots)
      logger.debug("Successfully set roots for client \(serverId)")
    }
  }

  // MARK: - Private

  private func createClient(for server: MCPServer) async throws -> Client {
    let transport = try await createTransport(for: server)
    let client = Client(transport: transport, logger: logger)

    do {
      try await client.connect()
      
      // Set roots after connecting
      let roots = try await database.read { db in
        try MCPRoot.all.fetchAll(db)
      }
      
      let mcpRoots = roots.map { Root(uri: $0.uri, name: $0.name) }
      await client.setRoots(mcpRoots)
      logger.debug("Set \(roots.count) roots for newly connected client \(server.id)")
      
      return client
    } catch let error as StreamableHTTPTransportError {
      if case .authenticationRequired = error {
        // Check if we have an expired token with a refresh token
        if let storedToken = try? await keychainManager.retrieveStoredToken(for: server.id),
          storedToken.token.isExpired,
          storedToken.token.refreshToken != nil
        {
          logger.debug("Authentication expired for server \(server.name), attempting refresh")
          
          // Attempt to refresh the token
          do {
            _ = try await refreshToken(for: server, storedToken: storedToken)
            logger.debug("Successfully refreshed authentication for server \(server.name)")
            
            // The transport should already have the new token set by refreshToken
            // Try connecting again with the refreshed token
            try await client.connect()
            return client
          } catch let refreshError {
            logger.error("Failed to refresh authentication for server \(server.name): \(refreshError)")
            // If refresh fails, throw the original authentication error
            throw error
          }
        }
      }
      throw error
    }
  }

  private func createTransport(for server: MCPServer) async throws -> any Transport {
    let clientInfo = Implementation(name: "Context", version: "1.0.0")
    var clientCapabilities = ClientCapabilities()
    clientCapabilities.roots = ClientCapabilities.Roots(listChanged: true)

    // Load global environment variables
    let globalEnvironment = try await GlobalEnvironmentHelper.loadEnvironment()

    switch server.transport {
    case .stdio:
      guard let command = server.command else {
        throw MCPClientError.missingCommand
      }

<<<<<<< HEAD
      let shellPath = GlobalEnvironmentHelper.readShellPath()
      var shellArgs = ["-l", "-c"]
=======
      let shellPath = ProcessInfo.processInfo.environment["SHELL"] ?? "/bin/zsh"
      var shellArgs = ["-l", "-i", "-c"]
>>>>>>> dc11b029

      var commandString = command
      if let args = server.args, !args.isEmpty {
        let escapedArgs = args.map { arg in
          "'" + arg.replacingOccurrences(of: "'", with: "'\"'\"'") + "'"
        }.joined(separator: " ")
        commandString += " " + escapedArgs
      }
      shellArgs.append(commandString)

      // Merge global and server environment, with server environment taking precedence
      var environment = globalEnvironment
      if let serverEnvironment = server.environment {
        for (key, value) in serverEnvironment {
          environment[key] = value
        }
      }

      let processInfo = StdioTransport.ServerProcessInfo(
        executableURL: URL(fileURLWithPath: shellPath),
        arguments: shellArgs,
        environment: environment.isEmpty ? nil : environment
      )

      logger.debug("Starting stdio transport for server: \(server.name)")
      logger.debug("Command: \(shellPath)")
      logger.debug("Arguments: \(shellArgs)")
      logger.debug("Environment: \(environment)")

      return StdioTransport(
        serverProcessInfo: processInfo,
        clientInfo: clientInfo,
        clientCapabilities: clientCapabilities,
        logger: logger
      )

    case .sse, .streamableHTTP:
      // SSE is deprecated and uses the same transport as streamableHTTP
      guard let urlString = server.url,
        let url = URL(string: urlString)
      else {
        throw MCPClientError.invalidURL
      }

      let configuration = URLSessionConfiguration.default
      if let headers = server.headers {
        configuration.httpAdditionalHeaders = headers
      }

      let transport = StreamableHTTPTransport(
        serverURL: url,
        urlSessionConfiguration: configuration,
        clientInfo: clientInfo,
        clientCapabilities: clientCapabilities,
        logger: logger
      )

      if let token = try? await keychainManager.retrieveToken(for: server.id) {
        if !token.isExpired {
          await transport.setAuthorizationToken(token.accessToken)
          logger.debug("Restored authentication for server \(server.name)")
        } else {
          logger.debug("Existing authentication for server \(server.name) has expired")
          // Don't delete the token here - we might be able to refresh it in createClient
        }
      }

      return transport

    case .dxt:
      guard let urlString = server.url,
        let dxtDirectoryURL = URL(string: urlString)
      else {
        throw MCPClientError.invalidURL
      }
      
      // Resolve user config from keychain if needed
      var resolvedUserConfig: DXTUserConfigurationValues?
      if let userConfig = server.dxtUserConfig {
        let dxtConfigKeychain = DXTConfigKeychain()
        resolvedUserConfig = try await userConfig.resolvingKeychainReferences { uuid in
          try await dxtConfigKeychain.retrieveValue(for: uuid)
        }
        
        // Check if any values were missing from keychain
        let originalKeys = Set(userConfig.values.keys)
        let resolvedKeys: Set<String>
        if let resolved = resolvedUserConfig {
          resolvedKeys = Set(resolved.values.keys)
        } else {
          resolvedKeys = Set()
        }
        let missingKeys = originalKeys.subtracting(resolvedKeys)
        
        if !missingKeys.isEmpty {
          // Update the database to remove references to missing keys
          var cleanedConfig = userConfig
          for missingKey in missingKeys {
            cleanedConfig.values.removeValue(forKey: missingKey)
          }
          
          // Update server in database
          var updatedServer = server
          updatedServer.dxtUserConfig = cleanedConfig.values.isEmpty ? nil : cleanedConfig
          let serverToUpdate = updatedServer
          try await database.write { db in
            try MCPServer.update(serverToUpdate).execute(db)
          }
          
          // Throw error indicating which field needs to be configured
          let firstMissing = missingKeys.sorted().first ?? "unknown"
          throw MCPClientError.missingConfiguration(
            "Missing configuration value for '\(firstMissing)'. Please edit the server and provide this value."
          )
        }
      }

      // Merge global and server environment, with server environment taking precedence
      var environment = globalEnvironment
      if let serverEnvironment = server.environment {
        for (key, value) in serverEnvironment {
          environment[key] = value
        }
      }

      let shellPath = GlobalEnvironmentHelper.readShellPath()
      
      return try await DXTTransport(
        dxtDirectory: dxtDirectoryURL,
        clientInfo: clientInfo,
        clientCapabilities: clientCapabilities,
        userConfig: resolvedUserConfig,
        environment: environment.isEmpty ? nil : environment,
        shellPath: shellPath
      )
    }
  }

  // MARK: - Token Refresh

  private func startTokenRefreshTimer() {
    refreshTask = Task {
      while !Task.isCancelled {
        await checkAndRefreshTokens()
        try? await Task.sleep(for: .seconds(Int(refreshCheckInterval)))
      }
    }
  }

  private func ensureTokenRefreshTimerStarted() {
    if refreshTask == nil {
      startTokenRefreshTimer()
    }
  }

  private func checkAndRefreshTokens() async {
    logger.debug("Checking authentication status")

    // Get all servers from database
    guard
      let servers = try? await database.read({ db in
        try MCPServer.all.fetchAll(db)
      })
    else {
      logger.error("Failed to fetch servers for authentication check")
      return
    }

    // Check each server's token
    for server in servers {
      // Skip servers that don't use HTTP-based transport (OAuth is only for HTTP)
      guard server.transport == .streamableHTTP || server.transport == .sse else { continue }

      // Get the stored token
      guard let storedToken = try? await keychainManager.retrieveStoredToken(for: server.id) else {
        continue
      }

      // Check if token needs refresh
      guard let expiresAt = storedToken.token.expiresAt else { continue }
      let timeUntilExpiration = expiresAt.timeIntervalSinceNow
      if timeUntilExpiration <= refreshBeforeExpiration && storedToken.token.refreshToken != nil {
        logger.info(
          "Token for server \(server.name) expires in \(timeUntilExpiration) seconds, refreshing")

        // Refresh the token
        Task { [weak self] in
          guard let self = self else { return }
          do {
            _ = try await self.refreshToken(for: server, storedToken: storedToken)
            self.logger.debug("Successfully refreshed authentication for server \(server.name)")
          } catch {
            self.logger.error("Failed to refresh authentication for server \(server.name): \(error)")
            
            // Get the resource metadata URL for authentication
            if let urlString = server.url,
               let serverURL = URL(string: urlString) {
              let resourceMetadataURL = serverURL.appendingPathComponent(
                ".well-known/oauth-protected-resource")
              
              // Call the registered callback if available
              if let callback = await self.tokenRefreshFailureCallbacks[server.id] {
                await callback(server.id, resourceMetadataURL)
              }
            }
          }
        }
      }
    }
  }

  /// Refreshes a token for a server, ensuring only one refresh happens at a time
  func refreshToken(for server: MCPServer, storedToken: StoredOAuthToken) async throws -> OAuthToken
  {
    // Check if there's already an active refresh for this server
    if let activeTask = activeRefreshTasks[server.id] {
      logger.debug("Authentication refresh already in progress for server \(server.name)")
      return try await activeTask.value
    }

    // Create a new refresh task
    let refreshTask = Task<OAuthToken, any Error> {
      defer {
        removeActiveRefreshTask(for: server.id)
      }

      guard let refreshToken = storedToken.token.refreshToken,
        let serverURLString = server.url,
        let serverURL = URL(string: serverURLString)
      else {
        throw MCPClientError.missingRefreshToken
      }

      // Construct the resource metadata URL from the server URL
      let resourceMetadataURL = serverURL.appendingPathComponent(
        ".well-known/oauth-protected-resource")

      // Get the metadata
      let (resourceMetadata, authServerMetadata) = try await oauthClient.discoverMetadata(
        resourceMetadataURL: resourceMetadataURL
      )

      // Perform the refresh
      let newToken = try await oauthClient.refreshToken(
        refreshToken: refreshToken,
        authServerMetadata: authServerMetadata,
        clientID: storedToken.clientID,
        resource: resourceMetadata?.resource
      )

      // Store the new token with the same client ID
      try await storeToken(for: server, token: newToken, clientID: storedToken.clientID)

      return newToken
    }

    // Store the active task
    activeRefreshTasks[server.id] = refreshTask

    return try await refreshTask.value
  }

  private func removeActiveRefreshTask(for serverId: UUID) {
    activeRefreshTasks[serverId] = nil
  }

  deinit {
    refreshTask?.cancel()
    // Cancel all active refresh tasks to prevent memory leaks
    for (_, task) in activeRefreshTasks {
      task.cancel()
    }
  }
}

enum MCPClientError: LocalizedError {
  case missingCommand
  case invalidURL
  case unsupportedTransport(TransportType)
  case missingRefreshToken
  case missingConfiguration(String)

  var errorDescription: String? {
    switch self {
    case .missingCommand:
      return "Server configuration is missing command"
    case .invalidURL:
      return "Server configuration has invalid URL"
    case .unsupportedTransport(let type):
      return "Transport type \(type.rawValue) is not supported"
    case .missingRefreshToken:
      return "No refresh token available"
    case .missingConfiguration(let message):
      return message
    }
  }
}

// MARK: - Dependency Key

extension MCPClientManager: DependencyKey {
  static let liveValue = MCPClientManager()
}

extension DependencyValues {
  var mcpClientManager: MCPClientManager {
    get { self[MCPClientManager.self] }
    set { self[MCPClientManager.self] = newValue }
  }
}<|MERGE_RESOLUTION|>--- conflicted
+++ resolved
@@ -222,13 +222,8 @@
         throw MCPClientError.missingCommand
       }
 
-<<<<<<< HEAD
       let shellPath = GlobalEnvironmentHelper.readShellPath()
-      var shellArgs = ["-l", "-c"]
-=======
-      let shellPath = ProcessInfo.processInfo.environment["SHELL"] ?? "/bin/zsh"
       var shellArgs = ["-l", "-i", "-c"]
->>>>>>> dc11b029
 
       var commandString = command
       if let args = server.args, !args.isEmpty {
